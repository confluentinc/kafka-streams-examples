/*
 * Copyright Confluent Inc.
 *
 * Licensed under the Apache License, Version 2.0 (the "License");
 * you may not use this file except in compliance with the License.
 * You may obtain a copy of the License at
 *
 *    http://www.apache.org/licenses/LICENSE-2.0
 *
 * Unless required by applicable law or agreed to in writing, software
 * distributed under the License is distributed on an "AS IS" BASIS,
 * WITHOUT WARRANTIES OR CONDITIONS OF ANY KIND, either express or implied.
 * See the License for the specific language governing permissions and
 * limitations under the License.
 */
package io.confluent.examples.streams;

import io.confluent.examples.streams.kafka.EmbeddedSingleNodeKafkaCluster;
import org.apache.kafka.clients.consumer.ConsumerConfig;
import org.apache.kafka.clients.producer.ProducerConfig;
import org.apache.kafka.common.serialization.ByteArrayDeserializer;
import org.apache.kafka.common.serialization.ByteArraySerializer;
import org.apache.kafka.common.serialization.Serdes;
import org.apache.kafka.common.serialization.StringDeserializer;
import org.apache.kafka.common.serialization.StringSerializer;
import org.apache.kafka.streams.KafkaStreams;
import org.apache.kafka.streams.StreamsBuilder;
import org.apache.kafka.streams.StreamsConfig;
import org.apache.kafka.streams.kstream.KStream;
import org.junit.BeforeClass;
import org.junit.ClassRule;
import org.junit.Test;

import java.util.Arrays;
import java.util.List;
import java.util.Properties;
import java.util.stream.Collectors;

import static org.assertj.core.api.Assertions.assertThat;

/**
 * End-to-end integration test based on MapFunctionLambdaExample, using an embedded Kafka cluster.
 *
 * Note: This example uses lambda expressions and thus works with Java 8+ only.
 */
public class MapFunctionLambdaIntegrationTest {

  @ClassRule
  public static final EmbeddedSingleNodeKafkaCluster CLUSTER = new EmbeddedSingleNodeKafkaCluster();

  private static String inputTopic = "inputTopic";
  private static String outputTopic = "outputTopic";

  @BeforeClass
  public static void startKafkaCluster() {
    CLUSTER.createTopic(inputTopic);
    CLUSTER.createTopic(outputTopic);
  }

  @Test
  public void shouldUppercaseTheInput() throws Exception {
    final List<String> inputValues = Arrays.asList("hello", "world");
    final List<String> expectedValues = inputValues.stream().map(String::toUpperCase).collect(Collectors.toList());

    //
    // Step 1: Configure and start the processor topology.
    //
    final StreamsBuilder builder = new StreamsBuilder();

    final Properties streamsConfiguration = new Properties();
    streamsConfiguration.put(StreamsConfig.APPLICATION_ID_CONFIG, "map-function-lambda-integration-test");
    streamsConfiguration.put(StreamsConfig.BOOTSTRAP_SERVERS_CONFIG, CLUSTER.bootstrapServers());
    streamsConfiguration.put(StreamsConfig.DEFAULT_KEY_SERDE_CLASS_CONFIG, Serdes.ByteArray().getClass().getName());
    streamsConfiguration.put(StreamsConfig.DEFAULT_VALUE_SERDE_CLASS_CONFIG, Serdes.String().getClass().getName());
    streamsConfiguration.put(ConsumerConfig.AUTO_OFFSET_RESET_CONFIG, "earliest");

<<<<<<< HEAD
    KStream<byte[], String> input = builder.stream(inputTopic);
    KStream<byte[], String> uppercased = input.mapValues(v -> v.toUpperCase());
=======
    final KStream<byte[], String> input = builder.stream(inputTopic);
    final KStream<byte[], String> uppercased = input.mapValues(String::toUpperCase);
>>>>>>> a308db83
    uppercased.to(outputTopic);

    final KafkaStreams streams = new KafkaStreams(builder.build(), streamsConfiguration);
    streams.start();

    //
    // Step 2: Produce some input data to the input topic.
    //
    final Properties producerConfig = new Properties();
    producerConfig.put(ProducerConfig.BOOTSTRAP_SERVERS_CONFIG, CLUSTER.bootstrapServers());
    producerConfig.put(ProducerConfig.ACKS_CONFIG, "all");
    producerConfig.put(ProducerConfig.RETRIES_CONFIG, 0);
    producerConfig.put(ProducerConfig.KEY_SERIALIZER_CLASS_CONFIG, ByteArraySerializer.class);
    producerConfig.put(ProducerConfig.VALUE_SERIALIZER_CLASS_CONFIG, StringSerializer.class);
    IntegrationTestUtils.produceValuesSynchronously(inputTopic, inputValues, producerConfig);

    //
    // Step 3: Verify the application's output data.
    //
    final Properties consumerConfig = new Properties();
    consumerConfig.put(ConsumerConfig.BOOTSTRAP_SERVERS_CONFIG, CLUSTER.bootstrapServers());
    consumerConfig.put(ConsumerConfig.GROUP_ID_CONFIG, "map-function-lambda-integration-test-standard-consumer");
    consumerConfig.put(ConsumerConfig.AUTO_OFFSET_RESET_CONFIG, "earliest");
    consumerConfig.put(ConsumerConfig.KEY_DESERIALIZER_CLASS_CONFIG, ByteArrayDeserializer.class);
    consumerConfig.put(ConsumerConfig.VALUE_DESERIALIZER_CLASS_CONFIG, StringDeserializer.class);
    final List<String> actualValues = IntegrationTestUtils.waitUntilMinValuesRecordsReceived(consumerConfig,
        outputTopic, expectedValues.size());
    streams.close();
    assertThat(actualValues).isEqualTo(expectedValues);
  }
}<|MERGE_RESOLUTION|>--- conflicted
+++ resolved
@@ -74,13 +74,8 @@
     streamsConfiguration.put(StreamsConfig.DEFAULT_VALUE_SERDE_CLASS_CONFIG, Serdes.String().getClass().getName());
     streamsConfiguration.put(ConsumerConfig.AUTO_OFFSET_RESET_CONFIG, "earliest");
 
-<<<<<<< HEAD
-    KStream<byte[], String> input = builder.stream(inputTopic);
-    KStream<byte[], String> uppercased = input.mapValues(v -> v.toUpperCase());
-=======
     final KStream<byte[], String> input = builder.stream(inputTopic);
-    final KStream<byte[], String> uppercased = input.mapValues(String::toUpperCase);
->>>>>>> a308db83
+    final KStream<byte[], String> uppercased = input.mapValues(v -> v.toUpperCase());
     uppercased.to(outputTopic);
 
     final KafkaStreams streams = new KafkaStreams(builder.build(), streamsConfiguration);
