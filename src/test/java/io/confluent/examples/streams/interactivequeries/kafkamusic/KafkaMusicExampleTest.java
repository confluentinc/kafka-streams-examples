--- conflicted
+++ resolved
@@ -204,7 +204,7 @@
         try {
           songsStore = streams.store(KafkaMusicExample.ALL_SONGS, QueryableStoreTypes.keyValueStore());
           return songsStore.all().hasNext();
-        } catch (Exception e) {
+        } catch (final Exception e) {
           e.printStackTrace();
           return false;
         }
@@ -239,7 +239,6 @@
     }
   }
 
-<<<<<<< HEAD
   @Test
   public void shouldDemonstrateInteractiveQueriesOnAnyValidHost() throws Exception {
     final String host = "127.10.10.10";
@@ -264,7 +263,7 @@
           songsStore =
               streams.store(KafkaMusicExample.ALL_SONGS, QueryableStoreTypes.keyValueStore());
           return songsStore.all().hasNext();
-        } catch (Exception e) {
+        } catch (final Exception e) {
           return false;
         }
       }, MAX_WAIT_MS, KafkaMusicExample.ALL_SONGS + " should be non-empty");
@@ -296,46 +295,6 @@
     } else {
       fail("Should fail demonstrating InteractiveQueries on any valid host as the Rest Service failed to start.");
     }
-=======
-    final String baseUrl = "http://localhost:" + appServerPort + "/kafka-music";
-    final Client client = ClientBuilder.newClient();
-
-    // Wait until the all-songs state store has some data in it
-    TestUtils.waitForCondition(() -> {
-      final ReadOnlyKeyValueStore<Long, Song> songsStore;
-      try {
-        songsStore = streams.store(KafkaMusicExample.ALL_SONGS, QueryableStoreTypes.keyValueStore());
-        return songsStore.all().hasNext();
-      } catch (final Exception e) {
-        e.printStackTrace();
-        return false;
-      }
-    }, MAX_WAIT_MS, KafkaMusicExample.ALL_SONGS + " should be non-empty");
-
-    final IntFunction<SongPlayCountBean> intFunction = index -> {
-      final Song song = songs.get(index);
-      return songCountPlayBean(song, 6L - (index % 6));
-    };
-
-    // Verify that the charts are as expected
-    verifyChart(baseUrl + "/charts/genre/punk",
-                client,
-                IntStream.range(0, 5).mapToObj(intFunction).collect(Collectors.toList()));
-
-    verifyChart(baseUrl + "/charts/genre/hip hop",
-                client,
-                IntStream.range(6, 11).mapToObj(intFunction).collect(Collectors.toList()));
-
-    verifyChart(baseUrl + "/charts/top-five",
-                client,
-                Arrays.asList(songCountPlayBean(songs.get(0), 6L),
-                              songCountPlayBean(songs.get(6), 6L),
-                              songCountPlayBean(songs.get(1), 5L),
-                              songCountPlayBean(songs.get(7), 5L),
-                              songCountPlayBean(songs.get(2), 4L)
-                              )
-                );
->>>>>>> a308db83
   }
 
   private SongPlayCountBean songCountPlayBean(final Song song, final long plays) {
