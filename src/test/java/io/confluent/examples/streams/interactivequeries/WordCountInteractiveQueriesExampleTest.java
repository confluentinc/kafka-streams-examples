/*
 * Copyright Confluent Inc.
 *
 * Licensed under the Apache License, Version 2.0 (the "License");
 * you may not use this file except in compliance with the License.
 * You may obtain a copy of the License at
 *
 *    http://www.apache.org/licenses/LICENSE-2.0
 *
 * Unless required by applicable law or agreed to in writing, software
 * distributed under the License is distributed on an "AS IS" BASIS,
 * WITHOUT WARRANTIES OR CONDITIONS OF ANY KIND, either express or implied.
 * See the License for the specific language governing permissions and
 * limitations under the License.
 */
package io.confluent.examples.streams.interactivequeries;

import com.google.common.collect.Sets;
import io.confluent.examples.streams.IntegrationTestUtils;
import io.confluent.examples.streams.ExampleTestUtils;
import io.confluent.examples.streams.kafka.EmbeddedSingleNodeKafkaCluster;
import org.apache.kafka.clients.consumer.ConsumerConfig;
import org.apache.kafka.clients.producer.ProducerConfig;
import org.apache.kafka.common.serialization.ByteArrayDeserializer;
import org.apache.kafka.common.serialization.Serdes;
import org.apache.kafka.common.serialization.StringSerializer;
import org.apache.kafka.streams.KafkaStreams;
import org.apache.kafka.streams.StreamsConfig;
import org.junit.After;
import org.junit.BeforeClass;
import org.junit.ClassRule;
import org.junit.Rule;
import org.junit.Test;
import org.junit.rules.ExpectedException;
import org.junit.rules.TemporaryFolder;
import org.slf4j.Logger;
import org.slf4j.LoggerFactory;

import javax.ws.rs.NotFoundException;
import javax.ws.rs.client.Client;
import javax.ws.rs.client.ClientBuilder;
import javax.ws.rs.client.Invocation;
import javax.ws.rs.core.GenericType;
import javax.ws.rs.core.MediaType;
import java.io.IOException;
import java.util.ArrayList;
import java.util.Arrays;
import java.util.Collections;
import java.util.List;
import java.util.Properties;
import java.util.concurrent.CountDownLatch;
import java.util.concurrent.TimeUnit;

import static io.confluent.examples.streams.microservices.util.MicroserviceTestUtils.getWithRetries;
import static junit.framework.TestCase.assertTrue;
import static junit.framework.TestCase.fail;
import static org.hamcrest.MatcherAssert.assertThat;
import static org.hamcrest.core.IsCollectionContaining.hasItem;
import static org.hamcrest.core.IsEqual.equalTo;

/**
 * End-to-end integration test for {@link WordCountInteractiveQueriesExample}. Demonstrates
 * how you can programmatically query the REST API exposed by {@link WordCountInteractiveQueriesRestService}
 */
public class WordCountInteractiveQueriesExampleTest {

  @ClassRule
  public static final EmbeddedSingleNodeKafkaCluster CLUSTER = new EmbeddedSingleNodeKafkaCluster();
  private static final String WORD_COUNT = "interactive-queries-wordcount-example-word-count-repartition";
  private static final String WINDOWED_WORD_COUNT = "interactive-queries-wordcount-example-windowed-word-count-repartition";
  private static final String WORD_COUNT_OUTPUT = "interactive-queries-wordcount-example-word-count-changelog";
  private static final String WINDOWED_WORD_COUNT_OUTPUT = "interactive-queries-wordcount-example-windowed-word-count-changelog";

  private static final List<String> inputValues = Arrays.asList(
    "hello",
    "world",
    "world",
    "hello world",
    "all streams lead to kafka",
    "streams",
    "kafka streams");

  @Rule
  public final TemporaryFolder temp = new TemporaryFolder();
  private KafkaStreams kafkaStreams;
  private WordCountInteractiveQueriesRestService proxy;

  @Rule
  public ExpectedException expectedEx = ExpectedException.none();
  private static final Logger log = LoggerFactory.getLogger(WordCountInteractiveQueriesExampleTest.class);

  @BeforeClass
  public static void createTopicsAndProduceDataToInputTopics() throws Exception {
    CLUSTER.createTopic(WordCountInteractiveQueriesExample.TEXT_LINES_TOPIC, 2, (short) 1);
    // The next two topics don't need to be created as they would be auto-created
    // by Kafka Streams, but it just makes the test more reliable if they already exist
    // as creating the topics causes a rebalance which closes the stores etc. So it makes
    // the timing quite difficult...
    CLUSTER.createTopic(WORD_COUNT, 2, (short) 1);
    CLUSTER.createTopic(WINDOWED_WORD_COUNT, 2, (short) 1);
  
    // Produce sample data to the input topic before the tests starts.
    final Properties producerConfig = new Properties();
    producerConfig.put(ProducerConfig.BOOTSTRAP_SERVERS_CONFIG, CLUSTER.bootstrapServers());
    producerConfig.put(ProducerConfig.ACKS_CONFIG, "all");
    producerConfig.put(ProducerConfig.RETRIES_CONFIG, 0);
    producerConfig.put(ProducerConfig.KEY_SERIALIZER_CLASS_CONFIG, StringSerializer.class);
    producerConfig.put(ProducerConfig.VALUE_SERIALIZER_CLASS_CONFIG, StringSerializer.class);
    IntegrationTestUtils.produceValuesSynchronously(
      WordCountInteractiveQueriesExample.TEXT_LINES_TOPIC,
      inputValues,
      producerConfig);
  }

  @After
  public void shutdown() throws Exception {
    if (kafkaStreams != null) {
      kafkaStreams.close();
    }

    if (proxy != null) {
      proxy.stop();
    }
  }
  @Test
  public void shouldDemonstrateInteractiveQueries() throws Exception {
    final String host = ExampleTestUtils.randomValidHost();
    final int port = ExampleTestUtils.randomFreeLocalPort();
    final String baseUrl = "http://" + host + ":" + port + "/state";

    kafkaStreams = WordCountInteractiveQueriesExample.createStreams(
      createStreamConfig(CLUSTER.bootstrapServers(), port, "one", host));

    final CountDownLatch startupLatch = new CountDownLatch(1);
    kafkaStreams.setStateListener((newState, oldState) -> {
      if (newState == KafkaStreams.State.RUNNING && oldState == KafkaStreams.State.REBALANCING) {
        startupLatch.countDown();
      }
    });
    kafkaStreams.start();

    assertTrue("streams failed to start within timeout", startupLatch.await(30, TimeUnit.SECONDS));

    bindHostAndStartRestProxy(port, host);
  
    if (proxy != null) {
      final Client client = ClientBuilder.newClient();
    
      // Create a request to fetch all instances of HostStoreInfo
      final Invocation.Builder allInstancesRequest = client
        .target(baseUrl + "/instances")
        .request(MediaType.APPLICATION_JSON_TYPE);
      final List<HostStoreInfo> hostStoreInfo = fetchHostInfo(allInstancesRequest);
    
      assertThat(hostStoreInfo, hasItem(
<<<<<<< HEAD
              new HostStoreInfo(host, port, Sets.newHashSet("word-count", "windowed-word-count"))
=======
        new HostStoreInfo("localhost", port, Sets.newHashSet("word-count", "windowed-word-count"))
>>>>>>> 226fcc84
      ));
    
      // Create a request to fetch all instances with word-count
      final Invocation.Builder wordCountInstancesRequest = client
        .target(baseUrl + "/instances/word-count")
        .request(MediaType.APPLICATION_JSON_TYPE);
      final List<HostStoreInfo> wordCountInstances = fetchHostInfo(wordCountInstancesRequest);
    
      assertThat(wordCountInstances, hasItem(
<<<<<<< HEAD
              new HostStoreInfo(host, port, Sets.newHashSet("word-count", "windowed-word-count"))
=======
        new HostStoreInfo("localhost", port, Sets.newHashSet("word-count", "windowed-word-count"))
>>>>>>> 226fcc84
      ));
    
      final Properties consumerConfig = new Properties();
      consumerConfig.put(ConsumerConfig.BOOTSTRAP_SERVERS_CONFIG, CLUSTER.bootstrapServers());
      consumerConfig.put(ConsumerConfig.KEY_DESERIALIZER_CLASS_CONFIG, ByteArrayDeserializer.class);
      consumerConfig.put(ConsumerConfig.VALUE_DESERIALIZER_CLASS_CONFIG, ByteArrayDeserializer.class);
      consumerConfig.put(ConsumerConfig.GROUP_ID_CONFIG, "wait-for-output-consumer");
      consumerConfig.put(ConsumerConfig.AUTO_OFFSET_RESET_CONFIG, "earliest");
      IntegrationTestUtils.waitUntilMinKeyValueRecordsReceived(consumerConfig, WORD_COUNT_OUTPUT, inputValues.size());
      IntegrationTestUtils.waitUntilMinKeyValueRecordsReceived(consumerConfig, WINDOWED_WORD_COUNT_OUTPUT, inputValues.size());
    
      // Fetch all key-value pairs from the word-count store
      final Invocation.Builder allRequest = client
        .target(baseUrl + "/keyvalues/word-count/all")
        .request(MediaType.APPLICATION_JSON_TYPE);
    
      final List<KeyValueBean> allValues = Arrays.asList(
        new KeyValueBean("all", 1L),
        new KeyValueBean("hello", 2L),
        new KeyValueBean("kafka", 2L),
        new KeyValueBean("lead", 1L),
        new KeyValueBean("streams", 3L),
        new KeyValueBean("to", 1L),
        new KeyValueBean("world", 3L));
      final List<KeyValueBean> all = fetchRangeOfValues(allRequest, allValues);
      assertThat(all, equalTo(allValues));
    
      // Fetch a range of key-value pairs from the word-count store
      final List<KeyValueBean> expectedRange = Arrays.asList(
        new KeyValueBean("all", 1L),
        new KeyValueBean("hello", 2L),
        new KeyValueBean("kafka", 2L));
    
      final Invocation.Builder request = client
        .target(baseUrl + "/keyvalues/word-count/range/all/kafka")
        .request(MediaType.APPLICATION_JSON_TYPE);
      final List<KeyValueBean> range = fetchRangeOfValues(request, expectedRange);
    
      assertThat(range, equalTo(expectedRange));
    
      // Find the instance of the Kafka Streams application that would have the key hello
      Invocation.Builder builder = client
        .target(baseUrl + "/instance/word-count/hello")
        .request(MediaType.APPLICATION_JSON_TYPE);
      final HostStoreInfo hostWithHelloKey = getWithRetries(builder, HostStoreInfo.class, 5);
    
      // Fetch the value for the key hello from the instance.
      builder = client
        .target("http://" + hostWithHelloKey.getHost() + ":" + hostWithHelloKey.getPort() + "/state/keyvalue/word-count/hello")
        .request(MediaType.APPLICATION_JSON_TYPE);
      final KeyValueBean result = getWithRetries(builder, KeyValueBean.class, 5);
    
      assertThat(result, equalTo(new KeyValueBean("hello", 2L)));
    
      // fetch windowed values for a key
      builder = client
        .target(baseUrl + "/windowed/windowed-word-count/streams/0/" + System.currentTimeMillis())
        .request(MediaType.APPLICATION_JSON_TYPE);
      final List<KeyValueBean> windowedResult = getWithRetries(builder, new GenericType<List<KeyValueBean>>() {}, 5);
      assertThat(windowedResult.size(), equalTo(1));
      final KeyValueBean keyValueBean = windowedResult.get(0);
      assertTrue(keyValueBean.getKey().startsWith("streams"));
      assertThat(keyValueBean.getValue(), equalTo(3L));
    } else {
      fail("Should fail demonstrating InteractiveQueries as the Rest Service failed to start.");
    }
  }
  
  private void bindHostAndStartRestProxy(final int port, final String host) throws InterruptedException {
    int count = 0;
    final int maxTries = 10;
    while (count <= maxTries) {
      try {
        // Starts the Rest Service on the provided host:port
        proxy = WordCountInteractiveQueriesExample.startRestProxy(kafkaStreams, port, host);
      } catch (final Exception ex) {
        log.error("Could not start Rest Service due to: " + ex.toString());
      }

<<<<<<< HEAD
      Thread.sleep(1000);

      count++;
=======
    kafkaStreams = WordCountInteractiveQueriesExample.createStreams(
      createStreamConfig(CLUSTER.bootstrapServers(), port, "one", host));

    final CountDownLatch startupLatch = new CountDownLatch(1);
    kafkaStreams.setStateListener((newState, oldState) -> {
      if (newState == KafkaStreams.State.RUNNING && oldState == KafkaStreams.State.REBALANCING) {
        startupLatch.countDown();
      }
    });
    kafkaStreams.start();
    
    bindHostAndStartRestProxy(port, host);
  
    if (proxy != null) {
      assertTrue("streams failed to start within timeout", startupLatch.await(30, TimeUnit.SECONDS));
    
      final Client client = ClientBuilder.newClient();
    
      // Create a request to fetch all instances of HostStoreInfo
      final Invocation.Builder allInstancesRequest = client
        .target(baseUrl + "/instances")
        .request(MediaType.APPLICATION_JSON_TYPE);
      final List<HostStoreInfo> hostStoreInfo = fetchHostInfo(allInstancesRequest);
    
      assertThat(hostStoreInfo, hasItem(
        new HostStoreInfo("127.10.10.10", port, Sets.newHashSet("word-count", "windowed-word-count"))
      ));
    
      // Create a request to fetch all instances with word-count
      final Invocation.Builder wordCountInstancesRequest = client
          .target(baseUrl + "/instances/word-count")
          .request(MediaType.APPLICATION_JSON_TYPE);
      final List<HostStoreInfo> wordCountInstances = fetchHostInfo(wordCountInstancesRequest);
    
      assertThat(wordCountInstances, hasItem(
        new HostStoreInfo("127.10.10.10", port, Sets.newHashSet("word-count", "windowed-word-count"))
      ));
    
      Properties consumerConfig = new Properties();
      consumerConfig.put(ConsumerConfig.BOOTSTRAP_SERVERS_CONFIG, CLUSTER.bootstrapServers());
      consumerConfig.put(ConsumerConfig.KEY_DESERIALIZER_CLASS_CONFIG, ByteArrayDeserializer.class);
      consumerConfig.put(ConsumerConfig.VALUE_DESERIALIZER_CLASS_CONFIG, ByteArrayDeserializer.class);
      consumerConfig.put(ConsumerConfig.GROUP_ID_CONFIG, "wait-for-output-consumer-new-host");
      consumerConfig.put(ConsumerConfig.AUTO_OFFSET_RESET_CONFIG, "earliest");
      IntegrationTestUtils.waitUntilMinKeyValueRecordsReceived(consumerConfig, WORD_COUNT_OUTPUT, inputValues.size());
      IntegrationTestUtils.waitUntilMinKeyValueRecordsReceived(consumerConfig, WINDOWED_WORD_COUNT_OUTPUT, inputValues.size());
    
      // Fetch all key-value pairs from the word-count store
      final Invocation.Builder allRequest = client
        .target(baseUrl + "/keyvalues/word-count/all")
        .request(MediaType.APPLICATION_JSON_TYPE);
    
      final List<KeyValueBean> allValues = Arrays.asList(
        new KeyValueBean("all", 1L),
        new KeyValueBean("hello", 2L),
        new KeyValueBean("kafka", 2L),
        new KeyValueBean("lead", 1L),
        new KeyValueBean("streams", 3L),
        new KeyValueBean("to", 1L),
        new KeyValueBean("world", 3L));
      final List<KeyValueBean> all = fetchRangeOfValues(allRequest, allValues);
      assertThat(all, equalTo(allValues));
    
      // Fetch a range of key-value pairs from the word-count store
      final List<KeyValueBean> expectedRange = Arrays.asList(
        new KeyValueBean("all", 1L),
        new KeyValueBean("hello", 2L),
        new KeyValueBean("kafka", 2L));
    
      final Invocation.Builder request = client
        .target(baseUrl + "/keyvalues/word-count/range/all/kafka")
        .request(MediaType.APPLICATION_JSON_TYPE);
      final List<KeyValueBean> range = fetchRangeOfValues(request, expectedRange);
    
      assertThat(range, equalTo(expectedRange));
    
      // Find the instance of the Kafka Streams application that would have the key hello
      Invocation.Builder builder = client
        .target(baseUrl + "/instance/word-count/hello")
        .request(MediaType.APPLICATION_JSON_TYPE);
      final HostStoreInfo hostWithHelloKey = getWithRetries(builder, HostStoreInfo.class, 5);
    
      // Fetch the value for the key hello from the instance.
      builder= client
        .target("http://" + hostWithHelloKey.getHost() + ":" + hostWithHelloKey.getPort() + "/state/keyvalue/word-count/hello")
        .request(MediaType.APPLICATION_JSON_TYPE);
      final KeyValueBean result = getWithRetries(builder, KeyValueBean.class, 5);
    
      assertThat(result, equalTo(new KeyValueBean("hello", 2L)));
    
      // fetch windowed values for a key
      builder = client
        .target(baseUrl + "/windowed/windowed-word-count/streams/0/" + System.currentTimeMillis())
        .request(MediaType.APPLICATION_JSON_TYPE);
      final List<KeyValueBean> windowedResult = getWithRetries(builder, new GenericType<List<KeyValueBean>>() {}, 5);
      assertThat(windowedResult.size(), equalTo(1));
      final KeyValueBean keyValueBean = windowedResult.get(0);
      assertTrue(keyValueBean.getKey().startsWith("streams"));
      assertThat(keyValueBean.getValue(), equalTo(3L));
    } else {
      fail("Should fail demonstrating InteractiveQueries on any valid host as the Rest Service failed to start.");
>>>>>>> 226fcc84
    }
  }
  
  @Test(expected = Exception.class)
  public void shouldThrowExceptionForInvalidHost() throws Exception {
    final int port = ExampleTestUtils.randomFreeLocalPort();
    final String host = "someInvalidHost";
    
    kafkaStreams = WordCountInteractiveQueriesExample.createStreams(
      createStreamConfig(CLUSTER.bootstrapServers(), port, "one", host));
    
    final CountDownLatch startupLatch = new CountDownLatch(1);
    kafkaStreams.setStateListener((newState, oldState) -> {
      if (newState == KafkaStreams.State.RUNNING && oldState == KafkaStreams.State.REBALANCING) {
        startupLatch.countDown();
      }
    });
    
    kafkaStreams.start();
    proxy = WordCountInteractiveQueriesExample.startRestProxy(kafkaStreams, port, host);
  }
  
  @Test
  public void shouldThrowBindExceptionForUnavailablePort() throws Exception {
    final int port = ExampleTestUtils.randomFreeLocalPort();
    final String host = "localhost";
    
    kafkaStreams = WordCountInteractiveQueriesExample.createStreams(
      createStreamConfig(CLUSTER.bootstrapServers(), port, "one", host));
    
    final CountDownLatch startupLatch = new CountDownLatch(1);
    kafkaStreams.setStateListener((newState, oldState) -> {
      if (newState == KafkaStreams.State.RUNNING && oldState == KafkaStreams.State.REBALANCING) {
        startupLatch.countDown();
      }
    });
    
    kafkaStreams.start();
    proxy = WordCountInteractiveQueriesExample.startRestProxy(kafkaStreams, port, host);
    expectedEx.expect(Exception.class);
    expectedEx.expectMessage("java.net.BindException: Address already in use");
    // Binding to same port again will raise BindException.
    WordCountInteractiveQueriesExample.startRestProxy(kafkaStreams, port, host);
  }

  /**
   * We fetch these in a loop as they are the first couple of requests
   * directly after KafkaStreams.start(), so it can take some time
   * for the group to stabilize and all stores/instances to be available
   */
<<<<<<< HEAD
  private List<HostStoreInfo> fetchHostInfo(final Invocation.Builder request)
      throws InterruptedException {
    List<HostStoreInfo> hostStoreInfo = request.get(new GenericType<List<HostStoreInfo>>() {
    });
=======
  private List<HostStoreInfo> fetchHostInfo(Invocation.Builder request) throws InterruptedException {
    List<HostStoreInfo> hostStoreInfo = getWithRetries(request, new GenericType<List<HostStoreInfo>>(){}, 5);
>>>>>>> 226fcc84
    final long until = System.currentTimeMillis() + 60000L;
    while (hostStoreInfo.isEmpty() ||
           hostStoreInfo.get(0).getStoreNames().size() != 2 && System.currentTimeMillis() < until) {
      Thread.sleep(10);
      hostStoreInfo = getWithRetries(request, new GenericType<List<HostStoreInfo>>() {}, 5);
    }
    return hostStoreInfo;
  }

  private List<KeyValueBean> fetchRangeOfValues(final Invocation.Builder request,
                                                final List<KeyValueBean> expectedResults) {
    List<KeyValueBean> results = new ArrayList<>();
    final long timeout = System.currentTimeMillis() + 10000L;
    while (!results.containsAll(expectedResults) && System.currentTimeMillis() < timeout) {
      try {
<<<<<<< HEAD
        results = request.get(new GenericType<List<KeyValueBean>>() {
        });
      } catch (final NotFoundException e) {
=======
        results = getWithRetries(request, new GenericType<List<KeyValueBean>>() {}, 5);
      } catch (NotFoundException e) {
>>>>>>> 226fcc84
        //
      }
    }
    Collections.sort(results, (o1, o2) -> o1.getKey().compareTo(o2.getKey()));
    return results;
  }

  private Properties createStreamConfig(final String bootStrap,
                                        final int port,
                                        final String stateDir,
<<<<<<< HEAD
                                        final String host)
      throws
      IOException {
    final Properties streamsConfiguration = new Properties();
=======
                                        final String host) throws IOException {
    Properties streamsConfiguration = new Properties();
>>>>>>> 226fcc84
    // Give the Streams application a unique name.  The name must be unique in the Kafka cluster
    // against which the application is run.
    streamsConfiguration.put(StreamsConfig.APPLICATION_ID_CONFIG, "interactive-queries-wordcount-example");
    // Where to find Kafka broker(s).
    streamsConfiguration.put(StreamsConfig.BOOTSTRAP_SERVERS_CONFIG, bootStrap);
    // The host:port the embedded REST proxy will run on
    streamsConfiguration.put(StreamsConfig.APPLICATION_SERVER_CONFIG, host + ":" + port);
    // The directory where the RocksDB State Stores will reside
    streamsConfiguration.put(StreamsConfig.STATE_DIR_CONFIG, temp.newFolder(stateDir).getPath());
    // Set the default key serde
    streamsConfiguration.put(StreamsConfig.DEFAULT_KEY_SERDE_CLASS_CONFIG, Serdes.String().getClass());
    // Set the default value serde
    streamsConfiguration.put(StreamsConfig.DEFAULT_VALUE_SERDE_CLASS_CONFIG, Serdes.String().getClass());
    streamsConfiguration.put(StreamsConfig.COMMIT_INTERVAL_MS_CONFIG, "100");
    streamsConfiguration.put(StreamsConfig.CACHE_MAX_BYTES_BUFFERING_CONFIG, "0");
    return streamsConfiguration;
  }
}<|MERGE_RESOLUTION|>--- conflicted
+++ resolved
@@ -153,11 +153,7 @@
       final List<HostStoreInfo> hostStoreInfo = fetchHostInfo(allInstancesRequest);
     
       assertThat(hostStoreInfo, hasItem(
-<<<<<<< HEAD
-              new HostStoreInfo(host, port, Sets.newHashSet("word-count", "windowed-word-count"))
-=======
-        new HostStoreInfo("localhost", port, Sets.newHashSet("word-count", "windowed-word-count"))
->>>>>>> 226fcc84
+        new HostStoreInfo(host, port, Sets.newHashSet("word-count", "windowed-word-count"))
       ));
     
       // Create a request to fetch all instances with word-count
@@ -167,11 +163,7 @@
       final List<HostStoreInfo> wordCountInstances = fetchHostInfo(wordCountInstancesRequest);
     
       assertThat(wordCountInstances, hasItem(
-<<<<<<< HEAD
-              new HostStoreInfo(host, port, Sets.newHashSet("word-count", "windowed-word-count"))
-=======
-        new HostStoreInfo("localhost", port, Sets.newHashSet("word-count", "windowed-word-count"))
->>>>>>> 226fcc84
+        new HostStoreInfo(host, port, Sets.newHashSet("word-count", "windowed-word-count"))
       ));
     
       final Properties consumerConfig = new Properties();
@@ -251,113 +243,9 @@
         log.error("Could not start Rest Service due to: " + ex.toString());
       }
 
-<<<<<<< HEAD
       Thread.sleep(1000);
 
       count++;
-=======
-    kafkaStreams = WordCountInteractiveQueriesExample.createStreams(
-      createStreamConfig(CLUSTER.bootstrapServers(), port, "one", host));
-
-    final CountDownLatch startupLatch = new CountDownLatch(1);
-    kafkaStreams.setStateListener((newState, oldState) -> {
-      if (newState == KafkaStreams.State.RUNNING && oldState == KafkaStreams.State.REBALANCING) {
-        startupLatch.countDown();
-      }
-    });
-    kafkaStreams.start();
-    
-    bindHostAndStartRestProxy(port, host);
-  
-    if (proxy != null) {
-      assertTrue("streams failed to start within timeout", startupLatch.await(30, TimeUnit.SECONDS));
-    
-      final Client client = ClientBuilder.newClient();
-    
-      // Create a request to fetch all instances of HostStoreInfo
-      final Invocation.Builder allInstancesRequest = client
-        .target(baseUrl + "/instances")
-        .request(MediaType.APPLICATION_JSON_TYPE);
-      final List<HostStoreInfo> hostStoreInfo = fetchHostInfo(allInstancesRequest);
-    
-      assertThat(hostStoreInfo, hasItem(
-        new HostStoreInfo("127.10.10.10", port, Sets.newHashSet("word-count", "windowed-word-count"))
-      ));
-    
-      // Create a request to fetch all instances with word-count
-      final Invocation.Builder wordCountInstancesRequest = client
-          .target(baseUrl + "/instances/word-count")
-          .request(MediaType.APPLICATION_JSON_TYPE);
-      final List<HostStoreInfo> wordCountInstances = fetchHostInfo(wordCountInstancesRequest);
-    
-      assertThat(wordCountInstances, hasItem(
-        new HostStoreInfo("127.10.10.10", port, Sets.newHashSet("word-count", "windowed-word-count"))
-      ));
-    
-      Properties consumerConfig = new Properties();
-      consumerConfig.put(ConsumerConfig.BOOTSTRAP_SERVERS_CONFIG, CLUSTER.bootstrapServers());
-      consumerConfig.put(ConsumerConfig.KEY_DESERIALIZER_CLASS_CONFIG, ByteArrayDeserializer.class);
-      consumerConfig.put(ConsumerConfig.VALUE_DESERIALIZER_CLASS_CONFIG, ByteArrayDeserializer.class);
-      consumerConfig.put(ConsumerConfig.GROUP_ID_CONFIG, "wait-for-output-consumer-new-host");
-      consumerConfig.put(ConsumerConfig.AUTO_OFFSET_RESET_CONFIG, "earliest");
-      IntegrationTestUtils.waitUntilMinKeyValueRecordsReceived(consumerConfig, WORD_COUNT_OUTPUT, inputValues.size());
-      IntegrationTestUtils.waitUntilMinKeyValueRecordsReceived(consumerConfig, WINDOWED_WORD_COUNT_OUTPUT, inputValues.size());
-    
-      // Fetch all key-value pairs from the word-count store
-      final Invocation.Builder allRequest = client
-        .target(baseUrl + "/keyvalues/word-count/all")
-        .request(MediaType.APPLICATION_JSON_TYPE);
-    
-      final List<KeyValueBean> allValues = Arrays.asList(
-        new KeyValueBean("all", 1L),
-        new KeyValueBean("hello", 2L),
-        new KeyValueBean("kafka", 2L),
-        new KeyValueBean("lead", 1L),
-        new KeyValueBean("streams", 3L),
-        new KeyValueBean("to", 1L),
-        new KeyValueBean("world", 3L));
-      final List<KeyValueBean> all = fetchRangeOfValues(allRequest, allValues);
-      assertThat(all, equalTo(allValues));
-    
-      // Fetch a range of key-value pairs from the word-count store
-      final List<KeyValueBean> expectedRange = Arrays.asList(
-        new KeyValueBean("all", 1L),
-        new KeyValueBean("hello", 2L),
-        new KeyValueBean("kafka", 2L));
-    
-      final Invocation.Builder request = client
-        .target(baseUrl + "/keyvalues/word-count/range/all/kafka")
-        .request(MediaType.APPLICATION_JSON_TYPE);
-      final List<KeyValueBean> range = fetchRangeOfValues(request, expectedRange);
-    
-      assertThat(range, equalTo(expectedRange));
-    
-      // Find the instance of the Kafka Streams application that would have the key hello
-      Invocation.Builder builder = client
-        .target(baseUrl + "/instance/word-count/hello")
-        .request(MediaType.APPLICATION_JSON_TYPE);
-      final HostStoreInfo hostWithHelloKey = getWithRetries(builder, HostStoreInfo.class, 5);
-    
-      // Fetch the value for the key hello from the instance.
-      builder= client
-        .target("http://" + hostWithHelloKey.getHost() + ":" + hostWithHelloKey.getPort() + "/state/keyvalue/word-count/hello")
-        .request(MediaType.APPLICATION_JSON_TYPE);
-      final KeyValueBean result = getWithRetries(builder, KeyValueBean.class, 5);
-    
-      assertThat(result, equalTo(new KeyValueBean("hello", 2L)));
-    
-      // fetch windowed values for a key
-      builder = client
-        .target(baseUrl + "/windowed/windowed-word-count/streams/0/" + System.currentTimeMillis())
-        .request(MediaType.APPLICATION_JSON_TYPE);
-      final List<KeyValueBean> windowedResult = getWithRetries(builder, new GenericType<List<KeyValueBean>>() {}, 5);
-      assertThat(windowedResult.size(), equalTo(1));
-      final KeyValueBean keyValueBean = windowedResult.get(0);
-      assertTrue(keyValueBean.getKey().startsWith("streams"));
-      assertThat(keyValueBean.getValue(), equalTo(3L));
-    } else {
-      fail("Should fail demonstrating InteractiveQueries on any valid host as the Rest Service failed to start.");
->>>>>>> 226fcc84
     }
   }
   
@@ -408,15 +296,8 @@
    * directly after KafkaStreams.start(), so it can take some time
    * for the group to stabilize and all stores/instances to be available
    */
-<<<<<<< HEAD
-  private List<HostStoreInfo> fetchHostInfo(final Invocation.Builder request)
-      throws InterruptedException {
-    List<HostStoreInfo> hostStoreInfo = request.get(new GenericType<List<HostStoreInfo>>() {
-    });
-=======
-  private List<HostStoreInfo> fetchHostInfo(Invocation.Builder request) throws InterruptedException {
+  private List<HostStoreInfo> fetchHostInfo(final Invocation.Builder request) throws InterruptedException {
     List<HostStoreInfo> hostStoreInfo = getWithRetries(request, new GenericType<List<HostStoreInfo>>(){}, 5);
->>>>>>> 226fcc84
     final long until = System.currentTimeMillis() + 60000L;
     while (hostStoreInfo.isEmpty() ||
            hostStoreInfo.get(0).getStoreNames().size() != 2 && System.currentTimeMillis() < until) {
@@ -432,14 +313,8 @@
     final long timeout = System.currentTimeMillis() + 10000L;
     while (!results.containsAll(expectedResults) && System.currentTimeMillis() < timeout) {
       try {
-<<<<<<< HEAD
-        results = request.get(new GenericType<List<KeyValueBean>>() {
-        });
+        results = getWithRetries(request, new GenericType<List<KeyValueBean>>() {}, 5);
       } catch (final NotFoundException e) {
-=======
-        results = getWithRetries(request, new GenericType<List<KeyValueBean>>() {}, 5);
-      } catch (NotFoundException e) {
->>>>>>> 226fcc84
         //
       }
     }
@@ -450,15 +325,8 @@
   private Properties createStreamConfig(final String bootStrap,
                                         final int port,
                                         final String stateDir,
-<<<<<<< HEAD
-                                        final String host)
-      throws
-      IOException {
+                                        final String host) throws IOException {
     final Properties streamsConfiguration = new Properties();
-=======
-                                        final String host) throws IOException {
-    Properties streamsConfiguration = new Properties();
->>>>>>> 226fcc84
     // Give the Streams application a unique name.  The name must be unique in the Kafka cluster
     // against which the application is run.
     streamsConfiguration.put(StreamsConfig.APPLICATION_ID_CONFIG, "interactive-queries-wordcount-example");
