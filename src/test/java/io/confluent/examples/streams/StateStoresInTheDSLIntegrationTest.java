--- conflicted
+++ resolved
@@ -108,15 +108,6 @@
         }
 
         @Override
-<<<<<<< HEAD
-=======
-        public KeyValue<String, Long> punctuate(final long timestamp) {
-          // Not needed
-          return null;
-        }
-
-        @Override
->>>>>>> ce18055d
         public void close() {
           // Note: The store should NOT be closed manually here via `stateStore.close()`!
           // The Kafka Streams API will automatically close stores when necessary.
