/*
 * Copyright Confluent Inc.
 *
 * Licensed under the Apache License, Version 2.0 (the "License");
 * you may not use this file except in compliance with the License.
 * You may obtain a copy of the License at
 *
 *    http://www.apache.org/licenses/LICENSE-2.0
 *
 * Unless required by applicable law or agreed to in writing, software
 * distributed under the License is distributed on an "AS IS" BASIS,
 * WITHOUT WARRANTIES OR CONDITIONS OF ANY KIND, either express or implied.
 * See the License for the specific language governing permissions and
 * limitations under the License.
 */
package io.confluent.examples.streams;

import org.apache.kafka.clients.consumer.ConsumerConfig;
import org.apache.kafka.clients.producer.ProducerConfig;
import org.apache.kafka.common.serialization.DoubleSerializer;
import org.apache.kafka.common.serialization.LongSerializer;
import org.apache.kafka.common.serialization.Serdes;
import org.apache.kafka.common.serialization.StringDeserializer;
import org.apache.kafka.common.serialization.StringSerializer;
import org.apache.kafka.streams.KafkaStreams;
import org.apache.kafka.streams.KeyValue;
import org.apache.kafka.streams.StreamsBuilder;
import org.apache.kafka.streams.StreamsConfig;
import org.apache.kafka.streams.kstream.Consumed;
import org.apache.kafka.streams.kstream.KStream;
import org.apache.kafka.streams.kstream.Materialized;
import org.apache.kafka.streams.kstream.Produced;
import org.apache.kafka.streams.kstream.Transformer;
import org.apache.kafka.streams.kstream.TransformerSupplier;
import org.apache.kafka.streams.processor.ProcessorContext;
import org.apache.kafka.streams.state.KeyValueStore;
<<<<<<< HEAD
import org.apache.kafka.streams.state.StoreBuilder;
import org.apache.kafka.streams.state.Stores;
import org.apache.kafka.streams.state.ValueAndTimestamp;
=======
>>>>>>> fa9f3ddf
import org.apache.kafka.test.TestUtils;
import org.junit.BeforeClass;
import org.junit.ClassRule;
import org.junit.Test;
import org.slf4j.Logger;
import org.slf4j.LoggerFactory;

import java.util.Arrays;
import java.util.List;
import java.util.Properties;
import java.util.concurrent.CountDownLatch;
import java.util.concurrent.ExecutionException;
import java.util.concurrent.TimeUnit;

import io.confluent.examples.streams.kafka.EmbeddedSingleNodeKafkaCluster;
import io.confluent.examples.streams.utils.KeyValueWithTimestamp;
import io.confluent.examples.streams.utils.Pair;
import io.confluent.examples.streams.utils.PairOfDoubleAndLongDeserializer;
import io.confluent.examples.streams.utils.PairSerde;

import static org.assertj.core.api.Assertions.assertThat;

/**
 * End-to-end integration test that demonstrates one way to implement a custom join operation.
 * Here, we implement custom Transformers with the Processor API and plug them into a DSL topology.
 *
 * Note: This example works with Java 8+ only.
 *
 * EXAMPLE DESCRIPTION
 * ===================
 * Specifically, this example implements a stream-table LEFT join where both (1) the stream side triggers a join output
 * being sent downstream (default behavior of KStreams) but also (2) the table side (not supported yet in Kafka Streams
 * out of the box).  The example will also delay join output for a configurable amount of time when a record arrives in
 * the stream but doesn't yet have a matching record in the table.  If data happens to arrive "in time" on the table
 * side, a "full" join output will be produced.  If table data does not arrive in time, then (like the default behavior
 * for a stream-table LEFT join) a join output will be sent where the table-side data is `null`.  See the input/output
 * join examples further down below as illustration of the implemented behavior.
 *
 * The approach in this example shares state stores between a stream-side and a table-side transformer, respectively.
 * This is safe because, if shared, Kafka Streams will place the transformers as well as the state stores into the same
 * stream task, in which all access is exclusive and single-threaded.  The state store on the table side is the normal
 * store of a KTable (whereas a second, dedicated state store for the table would have duplicated data unnecessarily),
 * whereas the state store on the stream side is manually added and attached to the processing topology.
 *
 * An alternative, more flexible approach is outlined further down below, in case you need additional control over the
 * join behavior, e.g. by including stream-side vs. table-side timestamps in your decision-making logic.
 *
 *
 * THIS CODE EXAMPLE COMPARED TO KAFKA STREAMS DEFAULT JOIN BEHAVIOR
 * =================================================================
 * The default stream-table join behavior of Kafka Streams only triggers join output when data arrives at the stream
 * side.  See https://cwiki.apache.org/confluence/display/KAFKA/Kafka+Streams+Join+Semantics.
 *
 * Kafka Streams INNER stream-table join:
 *
 * Time | Stream              Table         | Join output
 * -----+-----------------------------------+-------------------------
 * 10   | ("alice", 999.99)                 | -
 * 20   |                     ("alice", 1L) | -
 * 30   | ("alice", 555.55)                 | ("alice", (555.55, 1L))
 *
 * Kafka Streams LEFT stream-table join:
 *
 * Time | Stream              Table         | Join output
 * -----+-----------------------------------+-------------------------
 * 10   | ("alice", 999.99)                 | ("alice", (999.99, null)
 * 20   |                     ("alice", 1L) | -
 * 30   | ("alice", 555.55)                 | ("alice", (555.55, 1L))
 *
 *
 * The code in this example changes the above behavior so that an application will wait a configurable amount of time
 * for data to arrive also at the table before it produces the join output for a given key (here: "alice").  The
 * motivation is that, in this example, we'd prefer to receive fully populated join messages rather than join messages
 * where the table-side information is missing (null).  Depending on your use case, you might prefer this changed
 * behavior, and these changed semantics, over the default join semantics of Kafka Streams.
 *
 * Time | Stream              Table         | Join output
 * -----+-----------------------------------+-------------------------
 * 10   | ("alice", 999.99)                 | -
 * 20   |                     ("alice", 1L) | ("alice", (999.99, 1L))
 * 30   | ("alice", 555.55)                 | ("alice", (555.55, 1L))
 *
 * Note how, in the example above, the custom join produced a join output of `("alice", (999.99, 1L))`, even though the
 * table-side record `("alice", 1L)` has NEWER timestamp than the stream record `("alice", 999.99)`.
 *
 *
 * YOUR OWN LOGIC SHOULD STILL ADHERE TO GENERAL JOIN RULES
 * ========================================================
 * Kafka Streams' current stream-table join semantics dictate that only a single join output will ever be produced for a
 * newly arriving stream-side record.  Table-side triggering of the join should only be used to ensure (rather: to
 * increase the chance) that, when a join output is actually produced, it contains data from both the stream and the
 * table.  However, table-side triggering should NOT be used to sent multiple join outputs for the same stream-side
 * record.
 *
 * Example of WRONG logic:
 *
 * Time | Stream              Table         | Join output
 * -----+-----------------------------------+------------------------
 * 10   | ("alice", 999.99)                 |
 * 20   |                     ("alice", 1L) | ("alice", (999.99, 1L))
 * 30   |                     ("alice", 2L) | ("alice", (999.99, 2L))
 *
 * The wrong example above falsely produces two outputs, whereas it should produce only a single one.  It's up to you to
 * decide which one, however.
 *
 *
 * HOW TO ADAPT THIS EXAMPLE TO YOUR OWN USE CASES
 * ===============================================
 * 1. You might want to add further logic that, for instance, changes the join behavior depending on the respective
 * timestamps of received stream records and table records.
 *
 * 2. The KTable's ValueTransformerWithKeySupplier can only react to values it <i>actually observes</i>.  By default,
 * the Kafka Streams DSL enables record caching for tables, which will cause the ValueTransformerWithKey to not observe
 * every single value that enters the table.  If your use case requires observing every single record, you must
 * configure the KTable so that its state store disables record caching: `Materialized.as(...).withCachingDisabled()`.
 *
 * 3. If you need even more control on what join output is being produced (or not being produced), or more control on
 * state management for the join in general, you may want to switch from this approach's use of a KTable (for reading
 * the table's topic) together with a ValueTransformerWithKeySupplier for managing the table-side triggering of the join
 * to a KStream together with a normal Transformer and a second state store.  Here, you'd read the table's topic into a
 * KStream, and then use a normal Transformer with code very similar to what's implemented in
 * StreamTableJoinStreamSideLogic.  You must create a second state store, managed by this new table-side Transformer, to
 * manage the table-side store manually (because you use a KStream instead of a KTable for the table's data).
 */
public class CustomStreamTableJoinIntegrationTest {

  @ClassRule
  public static final EmbeddedSingleNodeKafkaCluster CLUSTER = new EmbeddedSingleNodeKafkaCluster();

  private static final String inputTopicForStream = "inputTopicForStream";
  private static final String inputTopicForTable = "inputTopicForTable";
  private static final String outputTopic = "outputTopic";
  private static final String tableStoreName = "table-store";

  @BeforeClass
  public static void startKafkaCluster() throws InterruptedException {
    CLUSTER.createTopic(inputTopicForStream);
    CLUSTER.createTopic(inputTopicForTable);
    CLUSTER.createTopic(outputTopic);
  }

  @Test
  public void shouldTriggerStreamTableJoinFromTable() throws Exception {
    final List<KeyValueWithTimestamp<String, Double>> inputStreamRecords = Arrays.asList(
        new KeyValueWithTimestamp<>("alice", 999.99, TimeUnit.MILLISECONDS.toMillis(10)),
        new KeyValueWithTimestamp<>("bobby", 222.22, TimeUnit.MILLISECONDS.toMillis(15)),
        new KeyValueWithTimestamp<>("alice", 555.55, TimeUnit.MILLISECONDS.toMillis(30)),
        new KeyValueWithTimestamp<>("alice", 666.66, TimeUnit.MILLISECONDS.toMillis(40)),
        new KeyValueWithTimestamp<>("bobby", 111.11, TimeUnit.MILLISECONDS.toMillis(60))
    );

    final List<KeyValueWithTimestamp<String, Long>> inputTableRecords = Arrays.asList(
        new KeyValueWithTimestamp<>("alice", 1L, TimeUnit.MILLISECONDS.toMillis(20)),
        new KeyValueWithTimestamp<>("alice", 2L, TimeUnit.MILLISECONDS.toMillis(39)),
        new KeyValueWithTimestamp<>("bobby", 8L, TimeUnit.MILLISECONDS.toMillis(50))
    );

    final List<KeyValue<String, Pair<Double, Long>>> expectedOutputRecords = Arrays.asList(
        new KeyValue<>("alice", new Pair<>(999.99, null)),
        new KeyValue<>("bobby", new Pair<>(222.22, null)),
        new KeyValue<>("alice", new Pair<>(555.55, 1L)),
        new KeyValue<>("alice", new Pair<>(666.66, 2L)),
        new KeyValue<>("bobby", new Pair<>(111.11, 8L))
    );

    //
    // Step 1: Define and start the processor topology.
    //
    final StreamsBuilder builder = new StreamsBuilder();

    final Properties streamsConfiguration = new Properties();
    streamsConfiguration.put(StreamsConfig.APPLICATION_ID_CONFIG, "custom-join-integration-test");
    streamsConfiguration.put(StreamsConfig.BOOTSTRAP_SERVERS_CONFIG, CLUSTER.bootstrapServers());
    streamsConfiguration.put(ConsumerConfig.AUTO_OFFSET_RESET_CONFIG, "earliest");
    // Use a temporary directory for storing state, which will be automatically removed after the test.
    streamsConfiguration.put(StreamsConfig.STATE_DIR_CONFIG, TestUtils.tempDirectory().getAbsolutePath());
    streamsConfiguration.put(StreamsConfig.MAX_TASK_IDLE_MS_CONFIG, 5000);

    // Read the input data.
    final KStream<String, Double> stream = builder.stream(inputTopicForStream, Consumed.with(Serdes.String(), Serdes.Double()));
    builder.table(inputTopicForTable, Consumed.with(Serdes.String(), Serdes.Long()), Materialized.as(tableStoreName));

    // Perform the custom join operation.
    final KStream<String, Pair<Double, Long>> joined =
        stream.transform(
            new StreamTableJoinStreamSideLogic(
                tableStoreName),
            tableStoreName);

    // Write the join results back to Kafka.
    joined.to(outputTopic, Produced.with(Serdes.String(), new PairSerde<>(Serdes.Double(), Serdes.Long())));

    try (final KafkaStreams streams = new KafkaStreams(builder.build(), streamsConfiguration)) {
      final CountDownLatch startLatch = new CountDownLatch(1);
      streams.setStateListener((newState, oldState) -> {
        if (newState == KafkaStreams.State.RUNNING && oldState != KafkaStreams.State.RUNNING) {
          startLatch.countDown();
        }

      });

      // Start the topology.
      streams.start();

      try {
        if (!startLatch.await(60, TimeUnit.SECONDS)) {
          throw new RuntimeException("Streams never finished rebalancing on startup");
        }
      } catch (final InterruptedException e) {
        Thread.currentThread().interrupt();
      }

      //
      // Step 2: Produce some input data to the input topics.
      //
      writeInputDataToStream(inputStreamRecords);
      writeInputDataToTable(inputTableRecords);

      //
      // Step 3: Verify the application's output data.
      //
      final List<KeyValue<String, Long>> actualRecords = readOutputDataFromJoinedStream(expectedOutputRecords.size());
      assertThat(actualRecords).isEqualTo(expectedOutputRecords);
    }
  }

  /**
   * Implements the stream-side join behavior of waiting a configurable amount of time for table-side data to arrive
   * before sending a join output for a newly received stream-side record.  This is but one example for such custom
   * join semantics -- feel free to modify this example to match your own needs.
   *
   * This behavior will increase the likelihood of "fully populated" join output messages, i.e. with data from both the
   * stream and the table side.  The downside is that the waiting behavior will increase the end-to-end processing
   * latency for a stream-side record in the topology.
   */
  private static final class StreamTableJoinStreamSideLogic
      implements TransformerSupplier<String, Double, KeyValue<String, Pair<Double, Long>>> {

    private static final Logger LOG = LoggerFactory.getLogger(StreamTableJoinStreamSideLogic.class);

    private final String tableStoreName;

    StreamTableJoinStreamSideLogic(final String tableStoreName) {
      this.tableStoreName = tableStoreName;
    }

    @Override
    public Transformer<String, Double, KeyValue<String, Pair<Double, Long>>> get() {
      return new Transformer<String, Double, KeyValue<String, Pair<Double, Long>>>() {

<<<<<<< HEAD
        private KeyValueStore<String, Pair<Double, Instant>> streamBufferStore;
        private KeyValueStore<String, ValueAndTimestamp<Long>> tableStore;
=======
        private KeyValueStore<String, Long> tableStore;
>>>>>>> fa9f3ddf
        private ProcessorContext context;

        @SuppressWarnings("unchecked")
        @Override
        public void init(final ProcessorContext context) {
<<<<<<< HEAD
          streamBufferStore = (KeyValueStore<String, Pair<Double, Instant>>) context.getStateStore(streamBufferStoreName);
          tableStore = (KeyValueStore<String, ValueAndTimestamp<Long>>) context.getStateStore(tableStoreName);
=======
          tableStore = (KeyValueStore<String, Long>) context.getStateStore(tableStoreName);
>>>>>>> fa9f3ddf
          this.context = context;
        }

        @Override
        public KeyValue<String, Pair<Double, Long>> transform(final String key, final Double value) {
          LOG.info("Received stream record ({}, {}) with timestamp {}", key, value, context.timestamp());
          return sendFullJoinRecordOrWaitForTableSide(key, value);
        }

        private KeyValue<String, Pair<Double, Long>> sendFullJoinRecordOrWaitForTableSide(final String key,
<<<<<<< HEAD
                                                                                          final Double value,
                                                                                          final long streamRecordTimestamp) {
          final ValueAndTimestamp<Long> tableValue = tableStore.get(key);
=======
                                                                                          final Double value) {
          final Long tableValue = tableStore.get(key);
>>>>>>> fa9f3ddf
          if (tableValue != null) {
            final KeyValue<String, Pair<Double, Long>> joinRecord = KeyValue.pair(key, new Pair<>(value, tableValue.value()));
            LOG.info("Table data available for key {}, sending fully populated join message {}", key, joinRecord);
            return joinRecord;
          } else {
            LOG.info("Table data unavailable for key {}, sending the join result as null", key, key, value);
            return KeyValue.pair(key, new Pair<>(value, null));
          }
        }

        @Override
        public void close() {
        }

      };
    }

  }

  private void writeInputDataToStream(final List<KeyValueWithTimestamp<String, Double>> inputStreamRecords)
      throws ExecutionException, InterruptedException {
    // Produce input data for the stream
    final Properties producerConfigStream = new Properties();
    producerConfigStream.put(ProducerConfig.BOOTSTRAP_SERVERS_CONFIG, CLUSTER.bootstrapServers());
    producerConfigStream.put(ProducerConfig.ACKS_CONFIG, "all");
    producerConfigStream.put(ProducerConfig.RETRIES_CONFIG, 0);
    producerConfigStream.put(ProducerConfig.KEY_SERIALIZER_CLASS_CONFIG, StringSerializer.class);
    producerConfigStream.put(ProducerConfig.VALUE_SERIALIZER_CLASS_CONFIG, DoubleSerializer.class);
    IntegrationTestUtils.produceKeyValuesWithTimestampsSynchronously(
        inputTopicForStream, inputStreamRecords, producerConfigStream);
  }

  private void writeInputDataToTable(final List<KeyValueWithTimestamp<String, Long>> inputTableRecords)
      throws ExecutionException, InterruptedException {
    final Properties producerConfigTable = new Properties();
    producerConfigTable.put(ProducerConfig.BOOTSTRAP_SERVERS_CONFIG, CLUSTER.bootstrapServers());
    producerConfigTable.put(ProducerConfig.ACKS_CONFIG, "all");
    producerConfigTable.put(ProducerConfig.RETRIES_CONFIG, 0);
    producerConfigTable.put(ProducerConfig.KEY_SERIALIZER_CLASS_CONFIG, StringSerializer.class);
    producerConfigTable.put(ProducerConfig.VALUE_SERIALIZER_CLASS_CONFIG, LongSerializer.class);
    IntegrationTestUtils.produceKeyValuesWithTimestampsSynchronously(
        inputTopicForTable, inputTableRecords, producerConfigTable);
  }

  private List<KeyValue<String, Long>> readOutputDataFromJoinedStream(final int numExpectedRecords)
      throws InterruptedException {
    final Properties consumerConfig = new Properties();
    consumerConfig.put(ConsumerConfig.BOOTSTRAP_SERVERS_CONFIG, CLUSTER.bootstrapServers());
    consumerConfig.put(ConsumerConfig.GROUP_ID_CONFIG, "custom-join-integration-test-standard-consumer");
    consumerConfig.put(ConsumerConfig.AUTO_OFFSET_RESET_CONFIG, "earliest");
    consumerConfig.put(ConsumerConfig.KEY_DESERIALIZER_CLASS_CONFIG, StringDeserializer.class);
    consumerConfig.put(ConsumerConfig.VALUE_DESERIALIZER_CLASS_CONFIG, PairOfDoubleAndLongDeserializer.class);
    return IntegrationTestUtils.waitUntilMinKeyValueRecordsReceived(consumerConfig, outputTopic, numExpectedRecords);
  }

}<|MERGE_RESOLUTION|>--- conflicted
+++ resolved
@@ -34,12 +34,7 @@
 import org.apache.kafka.streams.kstream.TransformerSupplier;
 import org.apache.kafka.streams.processor.ProcessorContext;
 import org.apache.kafka.streams.state.KeyValueStore;
-<<<<<<< HEAD
-import org.apache.kafka.streams.state.StoreBuilder;
-import org.apache.kafka.streams.state.Stores;
 import org.apache.kafka.streams.state.ValueAndTimestamp;
-=======
->>>>>>> fa9f3ddf
 import org.apache.kafka.test.TestUtils;
 import org.junit.BeforeClass;
 import org.junit.ClassRule;
@@ -47,6 +42,8 @@
 import org.slf4j.Logger;
 import org.slf4j.LoggerFactory;
 
+import java.time.Duration;
+import java.time.Instant;
 import java.util.Arrays;
 import java.util.List;
 import java.util.Properties;
@@ -183,12 +180,14 @@
 
   @Test
   public void shouldTriggerStreamTableJoinFromTable() throws Exception {
+    final Duration joinWindow = Duration.ofMillis(1000);
+
     final List<KeyValueWithTimestamp<String, Double>> inputStreamRecords = Arrays.asList(
         new KeyValueWithTimestamp<>("alice", 999.99, TimeUnit.MILLISECONDS.toMillis(10)),
         new KeyValueWithTimestamp<>("bobby", 222.22, TimeUnit.MILLISECONDS.toMillis(15)),
         new KeyValueWithTimestamp<>("alice", 555.55, TimeUnit.MILLISECONDS.toMillis(30)),
         new KeyValueWithTimestamp<>("alice", 666.66, TimeUnit.MILLISECONDS.toMillis(40)),
-        new KeyValueWithTimestamp<>("bobby", 111.11, TimeUnit.MILLISECONDS.toMillis(60))
+        new KeyValueWithTimestamp<>("bobby", 111.11, TimeUnit.MILLISECONDS.toMillis(1060))
     );
 
     final List<KeyValueWithTimestamp<String, Long>> inputTableRecords = Arrays.asList(
@@ -202,7 +201,7 @@
         new KeyValue<>("bobby", new Pair<>(222.22, null)),
         new KeyValue<>("alice", new Pair<>(555.55, 1L)),
         new KeyValue<>("alice", new Pair<>(666.66, 2L)),
-        new KeyValue<>("bobby", new Pair<>(111.11, 8L))
+        new KeyValue<>("bobby", new Pair<>(111.11, null))
     );
 
     //
@@ -225,8 +224,7 @@
     // Perform the custom join operation.
     final KStream<String, Pair<Double, Long>> joined =
         stream.transform(
-            new StreamTableJoinStreamSideLogic(
-                tableStoreName),
+            new StreamTableJoinStreamSideLogic(joinWindow, tableStoreName),
             tableStoreName);
 
     // Write the join results back to Kafka.
@@ -280,9 +278,11 @@
 
     private static final Logger LOG = LoggerFactory.getLogger(StreamTableJoinStreamSideLogic.class);
 
+    private final Duration joinWindow;
     private final String tableStoreName;
 
-    StreamTableJoinStreamSideLogic(final String tableStoreName) {
+    StreamTableJoinStreamSideLogic(final Duration joinWindow, final String tableStoreName) {
+      this.joinWindow = joinWindow;
       this.tableStoreName = tableStoreName;
     }
 
@@ -290,42 +290,28 @@
     public Transformer<String, Double, KeyValue<String, Pair<Double, Long>>> get() {
       return new Transformer<String, Double, KeyValue<String, Pair<Double, Long>>>() {
 
-<<<<<<< HEAD
-        private KeyValueStore<String, Pair<Double, Instant>> streamBufferStore;
         private KeyValueStore<String, ValueAndTimestamp<Long>> tableStore;
-=======
-        private KeyValueStore<String, Long> tableStore;
->>>>>>> fa9f3ddf
         private ProcessorContext context;
 
         @SuppressWarnings("unchecked")
         @Override
         public void init(final ProcessorContext context) {
-<<<<<<< HEAD
-          streamBufferStore = (KeyValueStore<String, Pair<Double, Instant>>) context.getStateStore(streamBufferStoreName);
           tableStore = (KeyValueStore<String, ValueAndTimestamp<Long>>) context.getStateStore(tableStoreName);
-=======
-          tableStore = (KeyValueStore<String, Long>) context.getStateStore(tableStoreName);
->>>>>>> fa9f3ddf
           this.context = context;
         }
 
         @Override
         public KeyValue<String, Pair<Double, Long>> transform(final String key, final Double value) {
           LOG.info("Received stream record ({}, {}) with timestamp {}", key, value, context.timestamp());
-          return sendFullJoinRecordOrWaitForTableSide(key, value);
+          return sendFullJoinRecordOrWaitForTableSide(key, value, context.timestamp());
         }
 
         private KeyValue<String, Pair<Double, Long>> sendFullJoinRecordOrWaitForTableSide(final String key,
-<<<<<<< HEAD
                                                                                           final Double value,
                                                                                           final long streamRecordTimestamp) {
           final ValueAndTimestamp<Long> tableValue = tableStore.get(key);
-=======
-                                                                                          final Double value) {
-          final Long tableValue = tableStore.get(key);
->>>>>>> fa9f3ddf
-          if (tableValue != null) {
+          if (tableValue != null &&
+              withinAcceptableBounds(Instant.ofEpochMilli(tableValue.timestamp()), Instant.ofEpochMilli(streamRecordTimestamp))) {
             final KeyValue<String, Pair<Double, Long>> joinRecord = KeyValue.pair(key, new Pair<>(value, tableValue.value()));
             LOG.info("Table data available for key {}, sending fully populated join message {}", key, joinRecord);
             return joinRecord;
@@ -333,6 +319,12 @@
             LOG.info("Table data unavailable for key {}, sending the join result as null", key, key, value);
             return KeyValue.pair(key, new Pair<>(value, null));
           }
+        }
+
+        private boolean withinAcceptableBounds(final Instant streamRecordTimestamp,
+                                               final Instant tableRecordTimestamp) {
+          return Duration.between(streamRecordTimestamp, tableRecordTimestamp)
+              .compareTo(joinWindow) <= 0;
         }
 
         @Override
