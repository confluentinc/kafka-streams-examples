--- conflicted
+++ resolved
@@ -62,15 +62,6 @@
   private static final String inputTopic = "input-topic";
   private static final String outputTopic = "output-topic";
 
-<<<<<<< HEAD
-  @BeforeClass
-  public static void startKafkaCluster() {
-    CLUSTER.createTopic(inputTopic);
-    CLUSTER.createTopic(outputTopic);
-  }
-
-=======
->>>>>>> 9014bc37
   @Test
   public void shouldCountUsersPerRegion() {
     // Input: Region per user (multiple records allowed per user).
@@ -140,22 +131,6 @@
     //
     // Step 3: Verify the application's output data.
     //
-<<<<<<< HEAD
-    final Properties consumerConfig = new Properties();
-    consumerConfig.put(ConsumerConfig.BOOTSTRAP_SERVERS_CONFIG, CLUSTER.bootstrapServers());
-    consumerConfig.put(ConsumerConfig.GROUP_ID_CONFIG, "user-regions-lambda-integration-test-standard-consumer");
-    consumerConfig.put(ConsumerConfig.AUTO_OFFSET_RESET_CONFIG, "earliest");
-    consumerConfig.put(ConsumerConfig.KEY_DESERIALIZER_CLASS_CONFIG, StringDeserializer.class);
-    consumerConfig.put(ConsumerConfig.VALUE_DESERIALIZER_CLASS_CONFIG, LongDeserializer.class);
-    final List<KeyValue<String, Long>> actualClicksPerRegion =
-        IntegrationTestUtils.waitUntilMinKeyValueRecordsReceived(
-            consumerConfig,
-            outputTopic,
-            expectedUsersPerRegion.size()
-        );
-    streams.close();
-    assertThat(actualClicksPerRegion).containsExactlyElementsOf(expectedUsersPerRegion);
-=======
 
     final Map<String, Long> actualClicksPerRegion = IntegrationTestUtils.drainTableOutput(
       outputTopic,
@@ -164,7 +139,6 @@
       new LongDeserializer()
     );
     assertThat(actualClicksPerRegion).isEqualTo(expectedUsersPerRegion);
->>>>>>> 9014bc37
   }
 
 }