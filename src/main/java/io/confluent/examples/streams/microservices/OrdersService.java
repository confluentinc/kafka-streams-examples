--- conflicted
+++ resolved
@@ -10,10 +10,6 @@
 import org.apache.kafka.streams.StreamsConfig;
 import org.apache.kafka.streams.Topology;
 import org.apache.kafka.streams.errors.InvalidStateStoreException;
-<<<<<<< HEAD
-=======
-import org.apache.kafka.streams.kstream.KStreamBuilder;
->>>>>>> 27418580
 import org.apache.kafka.streams.kstream.Materialized;
 import org.apache.kafka.streams.kstream.Predicate;
 import org.apache.kafka.streams.state.QueryableStoreTypes;
@@ -134,19 +130,11 @@
    * we check to see if there is an outstanding HTTP GET request waiting to be
    * fulfilled.
    */
-<<<<<<< HEAD
   private StreamsBuilder createOrdersMaterializedView() {
     StreamsBuilder builder = new StreamsBuilder();
     builder.table(ORDERS.name(), Consumed.with(ORDERS.keySerde(), ORDERS.valueSerde()), Materialized.as(ORDERS_STORE_NAME))
-=======
-  private Topology createOrdersMaterializedView() {
-    StreamsBuilder builder = new StreamsBuilder();
-    builder.table(ORDERS.name(),
-        Consumed.with(ORDERS.keySerde(), ORDERS.valueSerde()),
-        Materialized.as(ORDERS_STORE_NAME))
->>>>>>> 27418580
         .toStream().foreach(this::maybeCompleteLongPollGet);
-    return builder.build();
+    return builder;
   }
 
   private void maybeCompleteLongPollGet(String id, Order order) {
