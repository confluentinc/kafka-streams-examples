--- conflicted
+++ resolved
@@ -181,15 +181,9 @@
     }
   }
 
-<<<<<<< HEAD
-  class FilteredResponse<K, V> {
+  static class FilteredResponse<K, V> {
     private final AsyncResponse asyncResponse;
     private final Predicate<K, V> predicate;
-=======
-  static class FilteredResponse<K, V> {
-    private AsyncResponse asyncResponse;
-    private Predicate<K, V> predicate;
->>>>>>> be647a03
 
     FilteredResponse(final AsyncResponse asyncResponse, final Predicate<K, V> predicate) {
       this.asyncResponse = asyncResponse;
