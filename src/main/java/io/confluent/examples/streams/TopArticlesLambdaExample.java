--- conflicted
+++ resolved
@@ -78,12 +78,9 @@
  * Once packaged you can then run:
  * <pre>
  * {@code
-<<<<<<< HEAD
- * $ java -cp target/kafka-streams-examples-4.0.0-standalone.jar io.confluent.examples.streams.TopArticlesLambdaExample
-=======
- * $ java -cp target/kafka-streams-examples-3.3.1-SNAPSHOT-standalone.jar io.confluent.examples.streams.TopArticlesLambdaExample
->>>>>>> 3acb03d6
- * }</pre>
+ * $ java -cp target/kafka-streams-examples-4.0.0-SNAPSHOT-standalone.jar io.confluent.examples.streams.TopArticlesLambdaExample
+ * }
+ * </pre>
  * 4) Write some input data to the source topics (e.g. via {@link TopArticlesExampleDriver}).
  * The already running example application (step 3) will automatically process this input data and
  * write the results to the output topic. The {@link TopArticlesExampleDriver} will print the
@@ -92,12 +89,9 @@
  * {@code
  * # Here: Write input data using the example driver.  Once the driver has stopped generating data,
  * # you can terminate it via Ctrl-C.
-<<<<<<< HEAD
- * $ java -cp target/kafka-streams-examples-4.0.0-standalone.jar io.confluent.examples.streams.TopArticlesExampleDriver
-=======
- * $ java -cp target/kafka-streams-examples-3.3.1-SNAPSHOT-standalone.jar io.confluent.examples.streams.TopArticlesExampleDriver
->>>>>>> 3acb03d6
- * }</pre>
+ * $ java -cp target/kafka-streams-examples-4.0.0-SNAPSHOT-standalone.jar io.confluent.examples.streams.TopArticlesExampleDriver
+ * }
+ * </pre>
  */
 public class TopArticlesLambdaExample {
 
