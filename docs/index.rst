--- conflicted
+++ resolved
@@ -145,22 +145,14 @@
 
 The container named ``kafka-music-application``, which runs the Kafka Music demo application, actually contains all of
 Confluent's `Kafka Streams demo applications <https://github.com/confluentinc/examples>`__.  The demo applications are
-<<<<<<< HEAD
-packaged in the fat jar at ``/app/streams-examples-4.0.0-standalone.jar`` inside this container.
-=======
-packaged in the fat jar at ``/app/kafka-streams-examples-3.3.0-standalone.jar`` inside this container.
->>>>>>> c8e12c6e
+packaged in the fat jar at ``/app/kafka-streams-examples-4.0.0-standalone.jar`` inside this container.
 This means you can easily run any of these applications from inside the container via a command similar to:
 
 .. sourcecode:: bash
 
     # Example: Launch the WordCount demo application (inside the `kafka-music-application` container)
     $ docker-compose exec kafka-music-application \
-<<<<<<< HEAD
-            java -cp /app/streams-examples-4.0.0-standalone.jar \
-=======
-            java -cp /app/kafka-streams-examples-3.3.0-standalone.jar \
->>>>>>> c8e12c6e
+            java -cp /app/kafka-streams-examples-4.0.0-standalone.jar \
             io.confluent.examples.streams.WordCountLambdaExample \
             kafka:29092
 
