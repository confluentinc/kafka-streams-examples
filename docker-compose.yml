---
version: '2'
services:
  zookeeper:
    image: confluentinc/cp-zookeeper:3.3.0
    hostname: zookeeper
    ports:
      - '32181:32181'
    environment:
      ZOOKEEPER_CLIENT_PORT: 32181
      ZOOKEEPER_TICK_TIME: 2000
    extra_hosts:
      - "moby:127.0.0.1"

  kafka:
    image: confluentinc/cp-enterprise-kafka:3.3.0
    hostname: kafka
    ports:
      - '9092:9092'
      - '29092:29092'
    depends_on:
      - zookeeper
    environment:
      KAFKA_BROKER_ID: 1
      KAFKA_ZOOKEEPER_CONNECT: zookeeper:32181
      KAFKA_LISTENER_SECURITY_PROTOCOL_MAP: PLAINTEXT:PLAINTEXT,PLAINTEXT_HOST:PLAINTEXT
      KAFKA_INTER_BROKER_LISTENER_NAME: PLAINTEXT
      KAFKA_ADVERTISED_LISTENERS: PLAINTEXT://kafka:29092,PLAINTEXT_HOST://localhost:9092
      KAFKA_AUTO_CREATE_TOPICS_ENABLE: "false"
      KAFKA_OFFSETS_TOPIC_REPLICATION_FACTOR: 1
      KAFKA_METRIC_REPORTERS: io.confluent.metrics.reporter.ConfluentMetricsReporter
      CONFLUENT_METRICS_REPORTER_BOOTSTRAP_SERVERS: kafka:29092
      CONFLUENT_METRICS_REPORTER_ZOOKEEPER_CONNECT: zookeeper:32181
      CONFLUENT_METRICS_REPORTER_TOPIC_REPLICAS: 1
      CONFLUENT_METRICS_ENABLE: 'true'
      CONFLUENT_SUPPORT_CUSTOMER_ID: 'anonymous'
    extra_hosts:
      - "moby:127.0.0.1"

  schema-registry:
    image: confluentinc/cp-schema-registry:3.3.0
    hostname: schema-registry
    depends_on:
      - zookeeper
      - kafka
    ports:
      - '8081:8081'
    environment:
      SCHEMA_REGISTRY_HOST_NAME: schema-registry
      SCHEMA_REGISTRY_KAFKASTORE_CONNECTION_URL: zookeeper:32181
    extra_hosts:
      - "moby:127.0.0.1"

  # This "container" is a workaround to pre-create topics for the Kafka Music application
  # until we have a more elegant way to do that.
  kafka-create-topics:
    image: confluentinc/cp-kafka:3.3.0
    depends_on:
      - kafka
    hostname: kafka-create-topics
    # We defined a dependency on "kafka", but `depends_on` will NOT wait for the
    # dependencies to be "ready" before starting the "kafka-create-topics"
    # container;  it waits only until the dependencies have started.  Hence we
    # must control startup order more explicitly.
    # See https://docs.docker.com/compose/startup-order/
    command: "bash -c 'echo Waiting for Kafka to be ready... && \
                       cub kafka-ready -b kafka:29092 1 20 && \
                       kafka-topics --create --topic play-events --if-not-exists --zookeeper zookeeper:32181 --partitions 4 --replication-factor 1 && \
                       kafka-topics --create --topic song-feed --if-not-exists --zookeeper zookeeper:32181 --partitions 4 --replication-factor 1 && \
                       sleep infinity'"
    environment:
      # The following settings are listed here only to satisfy the image's requirements.
      # We override the image's `command` anyways, hence this container will not start a broker.
      KAFKA_BROKER_ID: ignored
      KAFKA_ZOOKEEPER_CONNECT: ignored
    extra_hosts:
      - "moby:127.0.0.1"

  # Continuously generates input data for the Kafka Music application.
  kafka-music-data-generator:
<<<<<<< HEAD
    image: confluentinc/cp-kafka-streams-examples:3.3.0
=======
    image: confluentinc/kafka-streams-examples:3.3.1-SNAPSHOT
>>>>>>> 38f05f92
    hostname: kafka-music-data-generator
    depends_on:
      - kafka
      - schema-registry
      - kafka-create-topics
    # Control startup order similarly to the "kafka-create-topics" container above.
    command: "bash -c 'echo Waiting for Kafka to be ready... && \
                       cub kafka-ready -b kafka:29092 1 20 && \
                       echo Waiting for Confluent Schema Registry to be ready... && \
                       cub sr-ready schema-registry 8081 20 && \
                       java -cp /app/streams-examples-3.3.0-standalone.jar \
                       io.confluent.examples.streams.interactivequeries.kafkamusic.KafkaMusicExampleDriver \
                       kafka:29092 http://schema-registry:8081'"
    environment:
      STREAMS_BOOTSTRAP_SERVERS: ignored
      STREAMS_SCHEMA_REGISTRY_HOST: ignored
      STREAMS_SCHEMA_REGISTRY_PORT: ignored
      KAFKA_MUSIC_APP_REST_HOST: ignored
      KAFKA_MUSIC_APP_REST_PORT: ignored
    extra_hosts:
      - "moby:127.0.0.1"

  # Runs the Kafka Music application.
  kafka-music-application:
<<<<<<< HEAD
    image: confluentinc/cp-kafka-streams-examples:3.3.0
=======
    image: confluentinc/kafka-streams-examples:3.3.1-SNAPSHOT
>>>>>>> 38f05f92
    hostname: kafka-music-application
    depends_on:
      - kafka
      - schema-registry
      - kafka-create-topics
    # Control startup order similarly to the "kafka-create-topics" container above.
    # Note: The container's `run` script will perform the same readiness checks
    # for Kafka and Confluent Schema Registry, but that's ok because they complete fast.
    # The reason we check for readiness here is that we can insert a sleep time
    # for topic creation before we start the application.
    #
    # TODO: Once https://issues.apache.org/jira/browse/KAFKA-5037 is resolved,
    #       we can remove this `command` and use the image as-is.
    command: "bash -c 'echo Waiting for Kafka to be ready... && \
                       cub kafka-ready -b kafka:29092 1 20 && \
                       echo Waiting for Confluent Schema Registry to be ready... && \
                       cub sr-ready schema-registry 8081 20 && \
                       echo Waiting a few seconds for topic creation to finish... && \
                       sleep 2 && \
                       /etc/confluent/docker/run'"
    ports:
      - '7070:7070'
    environment:
      STREAMS_BOOTSTRAP_SERVERS: kafka:29092
      STREAMS_SCHEMA_REGISTRY_HOST: schema-registry
      STREAMS_SCHEMA_REGISTRY_PORT: 8081
      KAFKA_MUSIC_APP_REST_HOST: localhost
      KAFKA_MUSIC_APP_REST_PORT: 7070
    extra_hosts:
      - "moby:127.0.0.1"<|MERGE_RESOLUTION|>--- conflicted
+++ resolved
@@ -78,11 +78,7 @@
 
   # Continuously generates input data for the Kafka Music application.
   kafka-music-data-generator:
-<<<<<<< HEAD
-    image: confluentinc/cp-kafka-streams-examples:3.3.0
-=======
-    image: confluentinc/kafka-streams-examples:3.3.1-SNAPSHOT
->>>>>>> 38f05f92
+    image: confluentinc/kafka-streams-examples:3.3.0
     hostname: kafka-music-data-generator
     depends_on:
       - kafka
@@ -107,11 +103,7 @@
 
   # Runs the Kafka Music application.
   kafka-music-application:
-<<<<<<< HEAD
-    image: confluentinc/cp-kafka-streams-examples:3.3.0
-=======
-    image: confluentinc/kafka-streams-examples:3.3.1-SNAPSHOT
->>>>>>> 38f05f92
+    image: confluentinc/kafka-streams-examples:3.3.0
     hostname: kafka-music-application
     depends_on:
       - kafka
