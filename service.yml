name: kafka-streams-examples
lang: java
lang_version: 8
git:
  enable: true
codeowners:
  enable: true
semaphore:
  enable: true
  pipeline_type: cp-dockerfile
  docker_repos: ['confluentinc/kafka-streams-examples']
  maven_phase: 'package' # streams examples integration-test needs host-based networking, won't work in CI as-is
  maven_skip_deploy: true
  build_arm: true
  nano_version: true
  sign_images: true
  triggers: ['branches', 'pull_requests']
  os_types: ['ubi8']
<<<<<<< HEAD
  use_packages: true
=======
  tasks:
    - name: cp-dockerfile-build
      branch: master
      pipeline_file: .semaphore/cp_dockerfile_build.yml
      parameters:
        - name: CONFLUENT_VERSION
          required: true
        - name: PACKAGES_URL
          required: false
        - name: PACKAGES_MAVEN_URL
          required: false
        - name: PACKAGING_BUILD_NUMBER
          required: true
        - name: ALLOW_UNSIGNED
          required: false
          default_value: 'False'
          options:
            - 'True'
            - 'False'
        - name: CONFLUENT_DEB_VERSION
          required: false
          default_value: '1'
    - name: cp-dockerfile-promote
      branch: master
      pipeline_file: .semaphore/cp_dockerfile_promote.yml
      parameters:
        - name: CONFLUENT_VERSION
          required: true
        - name: IMAGE_REVISION
          required: true
          default_value: '1'
        - name: UPDATE_LATEST_TAG
          required: true
        - name: PACKAGING_BUILD_NUMBER
          required: true
        - name: PROMOTE_OS_TYPE
          required: true
          options:
            - 'deb'
            - 'ubi'
>>>>>>> e8e689d9
<|MERGE_RESOLUTION|>--- conflicted
+++ resolved
@@ -16,9 +16,7 @@
   sign_images: true
   triggers: ['branches', 'pull_requests']
   os_types: ['ubi8']
-<<<<<<< HEAD
   use_packages: true
-=======
   tasks:
     - name: cp-dockerfile-build
       branch: master
@@ -58,5 +56,4 @@
           required: true
           options:
             - 'deb'
-            - 'ubi'
->>>>>>> e8e689d9
+            - 'ubi'