--- conflicted
+++ resolved
@@ -5,15 +5,10 @@
     mvnPhase = 'package'  // streams examples integration-test needs host-based networking, won't work in CI as-is
     mvnSkipDeploy = true
     upstreamProjects = 'confluentinc/rest-utils'
-<<<<<<< HEAD
-    withPush = true
-    slackChannel = 'kafka-streams-quality'
-=======
     nodeLabel = 'docker-debian-jdk8-compose'
     cron = ''
     cpImages = true
     osTypes = ['deb9', 'ubi8']
-    slackChannel = 'ksqldb-warn'
->>>>>>> 2dbb74f0
+    slackChannel = 'kafka-streams-quality'
     disableConcurrentBuilds = true
 }