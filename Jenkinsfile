#!/usr/bin/env groovy

dockerfile {
    dockerRepos = ['confluentinc/kafka-streams-examples']
    mvnPhase = 'package'  // streams examples integration-test needs host-based networking, won't work in CI as-is
    mvnSkipDeploy = true
<<<<<<< HEAD
    slackChannel = '#streams-team'
=======
    // add for integration-test
    // nodeLabel = 'docker-oraclejdk8-compose'
>>>>>>> 4eb3aa4c
    upstreamProjects = 'confluentinc/rest-utils'
}<|MERGE_RESOLUTION|>--- conflicted
+++ resolved
@@ -4,11 +4,5 @@
     dockerRepos = ['confluentinc/kafka-streams-examples']
     mvnPhase = 'package'  // streams examples integration-test needs host-based networking, won't work in CI as-is
     mvnSkipDeploy = true
-<<<<<<< HEAD
-    slackChannel = '#streams-team'
-=======
-    // add for integration-test
-    // nodeLabel = 'docker-oraclejdk8-compose'
->>>>>>> 4eb3aa4c
     upstreamProjects = 'confluentinc/rest-utils'
 }