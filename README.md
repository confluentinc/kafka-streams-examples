--- conflicted
+++ resolved
@@ -271,11 +271,7 @@
 #
 $ mvn clean package
 
-<<<<<<< HEAD
 # >>> Creates target/kafka-streams-examples-5.2.0-standalone.jar
-=======
-# >>> Creates target/kafka-streams-examples-5.1.2-standalone.jar
->>>>>>> c3d97bde
 
 ```
 
@@ -284,11 +280,7 @@
 ```shell
 # Run an example application from the standalone jar.
 # Here: `WordCountLambdaExample`
-<<<<<<< HEAD
 $ java -cp target/kafka-streams-examples-5.2.0-standalone.jar \
-=======
-$ java -cp target/kafka-streams-examples-5.1.2-standalone.jar \
->>>>>>> c3d97bde
   io.confluent.examples.streams.WordCountLambdaExample
 ```
 
@@ -304,11 +296,7 @@
 ```shell
 # Run an example application from the standalone jar.
 # Here: `WordCountLambdaExample`
-<<<<<<< HEAD
 $ java -cp target/kafka-streams-examples-5.2.0-standalone.jar \
-=======
-$ java -cp target/kafka-streams-examples-5.1.2-standalone.jar \
->>>>>>> c3d97bde
   -Dlog4j.configuration=file:src/main/resources/log4j.properties \
   io.confluent.examples.streams.WordCountLambdaExample
 ```
@@ -338,12 +326,9 @@
 
 | Branch (this repo)                      | Apache Kafka      | Confluent Platform | Notes                                                                                                                                |
 | ----------------------------------------|-------------------|--------------------|--------------------------------------------------------------------------------------------------------------------------------------|
-<<<<<<< HEAD
-| [master](../../../tree/master/)         | 2.2.0             | 5.2.0              | You must manually build the `trunk` version of Apache Kafka and the `master` version of Confluent Platform.  See instructions above. |
-=======
-| [5.1.2-post](../../../tree/5.1.2-post/) | 2.1.1             | 5.1.2              | Works out of the box                                                                                                                 |
+| [5.2.0-post](../../../tree/5.2.0-post/) | 2.2.0             | 5.2.0              | Works out of the box                                                                                                                 |
+| [5.1.0-post](../../../tree/5.1.0-post/) | 2.1.0             | 5.1.0              | Works out of the box                                                                                                                 |
 | [5.0.0-post](../../../tree/5.0.0-post/) | 2.0.0             | 5.0.0              | Works out of the box                                                                                                                 |
->>>>>>> c3d97bde
 | [4.1.0-post](../../../tree/4.1.0-post/) | 1.1.0(-cp1)       | 4.1.0              | Works out of the box                                                                                                                 |
 | [4.0.0-post](../../../tree/4.4.0-post/) | 1.0.0(-cp1)       | 4.0.0              | Works out of the box                                                                                                                 |
 | [3.3.0-post](../../../tree/3.3.0-post/) | 0.11.0.0(-cp1)    | 3.3.0              | Works out of the box                                                                                                                 |
